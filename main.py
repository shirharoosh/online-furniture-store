--- conflicted
+++ resolved
@@ -45,11 +45,6 @@
 # Populate the inventory with a default quantity (e.g., 10 each)
 for item_id in catalog:
     inventory.add_item(item_id, 10)
-<<<<<<< HEAD
-
-    print(f"DEBUG: Added item_id {item_id} with quantity 10 to inventory.")
-=======
->>>>>>> fbea5223
 
 # Global shopping cart instance linked to the inventory.
 shopping_cart = ShoppingCart(inventory)
@@ -113,18 +108,12 @@
 @app.get("/")
 def read_root():
     """Root endpoint for debugging."""
-<<<<<<< HEAD
-    
-    print("DEBUG: Root endpoint called.")
-
-=======
->>>>>>> fbea5223
+
     return {"message": "Welcome to the Online Furniture Store API!"}
 
 @app.get("/items", response_model=List[Dict])
 def get_items(name: Optional[str] = None, category: Optional[str] = None,
               min_price: Optional[float] = None, max_price: Optional[float] = None):
-<<<<<<< HEAD
     """
     Retrieve a list of store items (with optional filters).
 
@@ -137,14 +126,7 @@
     Returns:
         List[Dict]: A list of matching store items.    
     """
-    print("DEBUG: GET /items called with filters:",
-          f"name={name}, category={category}, min_price={min_price}, max_price={max_price}")
-    
-    matching_items = inventory.search_items(list(catalog.values()), name, category, min_price, max_price)
-=======
-    """Retrieve a list of store items (with optional filters)."""
     matching_items = inventory.search_items(name, category, min_price, max_price)
->>>>>>> fbea5223
     items_list = []
     for item in matching_items:
         items_list.append({
@@ -157,7 +139,6 @@
 
 @app.get("/items/{item_id}", response_model=Dict)
 def get_item(item_id: int):
-<<<<<<< HEAD
     """
     Retrieve details of a single item by its item_id.
 
@@ -170,11 +151,6 @@
     Raises:
         HTTPException: If the item is not found.
     """
-    print(f"DEBUG: GET /items/{item_id} called.")
-
-=======
-    """Retrieve details of a single item by its item_id."""
->>>>>>> fbea5223
     if item_id not in catalog:
         raise HTTPException(status_code=404, detail="Item not found.")
     item = catalog[item_id]
