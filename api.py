--- conflicted
+++ resolved
@@ -11,13 +11,6 @@
 from order import Order
 from user_order_dic import UserOrderDictionary
 
-<<<<<<< HEAD
-# Initialize inventory with stock for items in our catalog.
-global_inventory.add_item(101, 10)  # 10 Dining Tables
-global_inventory.add_item(102, 15)  # 15 Office Chairs
-global_inventory.add_item(103, 5)  # 5 Sofas
-global_inventory.set_catalog(catalog)  # setting catalog as required in the updated inv
-=======
 app = FastAPI(title="Online Furniture Store API")
 
 # ----------------------
@@ -38,13 +31,12 @@
     5: Sofa(item_id=5, title="Family Sofa", price=400.00, height=35, width=80, weight=70.0,
             description="Comfortable family sofa.", seating_capacity=4)
 }
->>>>>>> 9b95e53d
 
 # Populate the inventory with a default quantity (e.g. 10 each).
 for item_id in catalog:
     inventory.add_item(item_id, 10)
     print(f"DEBUG: Added item_id {item_id} with quantity 10 to inventory.")
-
+inventory.set_catalog(catalog) # setting catalog as required in the updated inv
 # Create a global shopping cart instance linked to the inventory.
 shopping_cart = ShoppingCart(inventory)
 
@@ -112,7 +104,7 @@
     print("DEBUG: GET /items called with filters:",
           f"name={name}, category={category}, min_price={min_price}, max_price={max_price}")
     # Use the Inventory.search_items() to filter available items.
-    matching_items = inventory.search_items(list(catalog.values()), name, category, min_price, max_price)
+    matching_items = inventory.search_items(name, category, min_price, max_price)
     items_list = []
     for item in matching_items:
         items_list.append({
@@ -129,9 +121,10 @@
     Retrieve details of a single item by its item_id.
     """
     print(f"DEBUG: GET /items/{item_id} called.")
-    if item_id not in catalog:
+    catalog_copy = inventory.get_catalog()
+    if item_id not in catalog_copy:
         raise HTTPException(status_code=404, detail="Item not found.")
-    item = catalog[item_id]
+    item = catalog_copy[item_id]
     return {
         "item_id": item.item_id,
         "title": item.title,
@@ -221,15 +214,17 @@
     user = user_db[order_data.username]
     order_items = []
     total_price = 0.0
+
+    catalog_copy = inventory.get_catalog()
     # Process each order item.
     for item in order_data.items:
-        if item.item_id not in catalog:
+        if item.item_id not in catalog_copy:
             raise HTTPException(status_code=404, detail=f"Item {item.item_id} not found.")
         available_qty = inventory.get_quantity(item.item_id)
         if available_qty < item.quantity:
             raise HTTPException(status_code=400, detail=f"Not enough stock for item {item.item_id}.")
-        order_items.append((catalog[item.item_id], item.quantity))
-        total_price += catalog[item.item_id].price * item.quantity
+        order_items.append((catalog_copy[item.item_id], item.quantity))
+        total_price += catalog_copy[item.item_id].price * item.quantity
         # Update inventory: reduce the quantity.
         inventory.update_quantity(item.item_id, available_qty - item.quantity)
         print(f"DEBUG: Updated inventory for item {item.item_id}: new quantity {available_qty - item.quantity}")
@@ -245,9 +240,10 @@
     Add an item to the shopping cart.
     """
     print(f"DEBUG: POST /cart/items called for item_id: {cart_item.item_id} with quantity {cart_item.quantity}")
-    if cart_item.item_id not in catalog:
+    catalog_copy = inventory.get_catalog()
+    if cart_item.item_id not in catalog_copy:
         raise HTTPException(status_code=404, detail="Item not found in catalog.")
-    shopping_cart.add_furniture(catalog, cart_item.item_id, cart_item.quantity)
+    shopping_cart.add_furniture(cart_item.item_id, cart_item.quantity)
     return {"message": "Item added to cart.", "cart": repr(shopping_cart)}
 
 @app.delete("/cart/items/{item_id}")
@@ -256,9 +252,10 @@
     Remove an item from the shopping cart.
     """
     print(f"DEBUG: DELETE /cart/items/{item_id} called with quantity {quantity}")
-    if item_id not in catalog:
+    catalog_copy = inventory.get_catalog()
+    if item_id not in catalog_copy:
         raise HTTPException(status_code=404, detail="Item not found in catalog.")
-    shopping_cart.remove_furniture(catalog, item_id, quantity)
+    shopping_cart.remove_furniture(item_id, quantity)
     return {"message": "Item removed from cart.", "cart": repr(shopping_cart)}
 
 @app.put("/inventory/{item_id}")
@@ -266,23 +263,6 @@
     """
     Update the quantity of an inventory item.
     """
-<<<<<<< HEAD
-    Update the quantity of an item in the inventory.
-    """
-    if item_id not in global_inventory.items:
-        raise HTTPException(status_code=404, detail="Item not found in inventory")
-
-    current_quantity = global_inventory.get_quantity(item_id)
-    new_quantity = current_quantity + quantity  # Instead of replacing, add to existing stock
-
-    global_inventory.update_quantity(item_id, new_quantity)
-
-    return {"message": "Inventory updated", "inventory": global_inventory.items}
-
-
-@app.delete("/inventory/delete/{item_id}", summary="Delete item from inventory", response_description="Item deleted")
-def delete_inventory_item(item_id: int = Path(..., description="Item ID to delete")):
-=======
     print(f"DEBUG: PUT /inventory/{item_id} called with new quantity {inv_update.quantity}")
     if item_id not in inventory.items:
         raise HTTPException(status_code=404, detail="Item not found in inventory.")
@@ -291,7 +271,6 @@
 
 @app.delete("/inventory/{item_id}")
 def remove_inventory_item(item_id: int):
->>>>>>> 9b95e53d
     """
     Remove an item from the inventory.
     """
@@ -306,46 +285,9 @@
     """
     Apply a discount percentage to the shopping cart's total price.
     """
-<<<<<<< HEAD
-    user = get_user_by_email(checkout_data.email)
-    cart = get_cart_by_email(checkout_data.email)
-
-    if not cart._cart_items:
-        raise HTTPException(status_code=400, detail="Cart is empty")
-
-    # Validate inventory availability
-    for item_id, qty in cart._cart_items.items():
-        if global_inventory.get_quantity(item_id) < qty:
-            raise HTTPException(status_code=400, detail=f"Not enough stock for item {item_id}")
-
-    # Process payment (mocked)
-    print(f"Processing payment of ${cart._total_price:.2f} using {checkout_data.payment_method}...")
-    payment_successful = process_payment(cart._total_price, checkout_data.payment_method)
-    if not payment_successful:
-        raise HTTPException(status_code=400, detail="Payment failed")
-
-    # Deduct purchased items from inventory
-    for item_id, qty in cart._cart_items.items():
-        current_stock = global_inventory.get_quantity(item_id)
-        new_stock = current_stock - qty  # Subtract purchased quantity
-        global_inventory.update_quantity(item_id, new_stock)
-
-    print("Inventory After Checkout:", global_inventory.items)  # Debugging
-
-    # Create and store the order
-    order = Order(user, list(cart._cart_items.keys()), cart._total_price, status="Completed")
-    global_user_orders.update(order)
-
-    # Clear shopping cart (create a new empty cart)
-    shopping_carts[checkout_data.email] = ShoppingCart(global_inventory)
-
-    return {"message": "Order placed successfully", "order": order.__repr__()}
-
-=======
     print(f"DEBUG: POST /cart/apply_discount called with discount {discount.discount_percentage}%")
     shopping_cart.apply_discount(discount.discount_percentage)
     return {"message": "Discount applied.", "cart": repr(shopping_cart)}
->>>>>>> 9b95e53d
 
 @app.post("/checkout")
 def checkout(username: str):
@@ -359,11 +301,11 @@
     user = user_db[username]
     if not shopping_cart._cart_items:
         raise HTTPException(status_code=400, detail="Shopping cart is empty.")
-
+    catalog_copy = inventory.get_catalog()
     order_items = []
     total_price = shopping_cart._total_price
     for item_id, quantity in shopping_cart._cart_items.items():
-        order_items.append((catalog[item_id], quantity))
+        order_items.append((catalog_copy[item_id], quantity))
         available_qty = inventory.get_quantity(item_id)
         if available_qty < quantity:
             raise HTTPException(status_code=400, detail=f"Not enough stock for item {item_id} during checkout.")
