--- conflicted
+++ resolved
@@ -2,15 +2,9 @@
 <module type="PYTHON_MODULE" version="4">
   <component name="NewModuleRootManager">
     <content url="file://$MODULE_DIR$">
-<<<<<<< HEAD
-      <excludeFolder url="file://$MODULE_DIR$/venv" />
-    </content>
-    <orderEntry type="inheritedJdk" />
-=======
       <excludeFolder url="file://$MODULE_DIR$/.venv" />
     </content>
     <orderEntry type="jdk" jdkName="Python 3.12 (Final-Project---Eli-Shir-Gal-Yonatan)" jdkType="Python SDK" />
->>>>>>> 9b95e53d
     <orderEntry type="sourceFolder" forTests="false" />
   </component>
 </module>